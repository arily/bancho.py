from __future__ import annotations

import copy
import importlib
import os
import pprint
import random
import secrets
import signal
import struct
import time
import traceback
import uuid
from collections import Counter
from dataclasses import dataclass
from datetime import datetime
from functools import wraps
from pathlib import Path
from time import perf_counter_ns as clock_ns
from typing import Any
from typing import Awaitable
from typing import Callable
from typing import Mapping
from typing import NamedTuple
from typing import NoReturn
from typing import Optional
from typing import Sequence
from typing import TYPE_CHECKING
from typing import TypedDict
from typing import TypeVar
from typing import Union

import psutil
import timeago
from pytimeparse.timeparse import timeparse

import app.logging
import app.packets
import app.settings
import app.state
import app.usecases.performance
import app.utils
from app.constants import regexes
from app.constants.gamemodes import GameMode
from app.constants.gamemodes import GAMEMODE_REPR_LIST
from app.constants.mods import Mods
from app.constants.mods import SPEED_CHANGING_MODS
from app.constants.privileges import ClanPrivileges
from app.constants.privileges import Privileges
from app.objects.beatmap import Beatmap
from app.objects.beatmap import ensure_local_osu_file
from app.objects.beatmap import RankedStatus
from app.objects.clan import Clan
from app.objects.match import MapPool
from app.objects.match import Match
from app.objects.match import MatchTeams
from app.objects.match import MatchTeamTypes
from app.objects.match import MatchWinConditions
from app.objects.match import SlotStatus
from app.objects.player import Player
from app.objects.score import SubmissionStatus
from app.repositories import clans as clans_repo
from app.repositories import maps as maps_repo
from app.repositories import players as players_repo
from app.usecases.performance import ScoreParams
from app.utils import seconds_readable

if TYPE_CHECKING:
    from app.objects.channel import Channel


BEATMAPS_PATH = Path.cwd() / ".data/osu"


@dataclass
class Context:
    player: Player
    trigger: str
    args: Sequence[str]

    recipient: Union[Channel, Player]


Callback = Callable[[Context], Awaitable[Optional[str]]]


class Command(NamedTuple):
    triggers: list[str]
    callback: Callback
    priv: Privileges
    hidden: bool
    doc: Optional[str]


class CommandSet:
    def __init__(self, trigger: str, doc: str) -> None:
        self.trigger = trigger
        self.doc = doc

        self.commands: list[Command] = []

    def add(
        self,
        priv: Privileges,
        aliases: list[str] = [],
        hidden: bool = False,
    ) -> Callable[[Callback], Callback]:
        def wrapper(f: Callback) -> Callback:
            self.commands.append(
                Command(
                    # NOTE: this method assumes that functions without any
                    # triggers will be named like '{self.trigger}_{trigger}'.
                    triggers=(
                        [f.__name__.removeprefix(f"{self.trigger}_").strip()] + aliases
                    ),
                    callback=f,
                    priv=priv,
                    hidden=hidden,
                    doc=f.__doc__,
                ),
            )

            return f

        return wrapper


# TODO: refactor help commands into some base ver
#       since they're all the same anyway lol.

mp_commands = CommandSet("mp", "Multiplayer commands.")
pool_commands = CommandSet("pool", "Mappool commands.")
clan_commands = CommandSet("clan", "Clan commands.")

regular_commands = []
command_sets = [
    mp_commands,
    pool_commands,
    clan_commands,
]


def command(
    priv: Privileges,
    aliases: list[str] = [],
    hidden: bool = False,
) -> Callable[[Callback], Callback]:
    def wrapper(f: Callback) -> Callback:
        regular_commands.append(
            Command(
                callback=f,
                priv=priv,
                hidden=hidden,
                triggers=[f.__name__.strip("_")] + aliases,
                doc=f.__doc__,
            ),
        )

        return f

    return wrapper


""" User commands
# The commands below are not considered dangerous,
# and are granted to any unbanned players.
"""


@command(Privileges.UNRESTRICTED, aliases=["", "h"], hidden=True)
async def _help(ctx: Context) -> Optional[str]:
    """Show all documented commands the player can access."""
    prefix = app.settings.COMMAND_PREFIX
    l = ["Individual commands", "-----------"]

    for cmd in regular_commands:
        if not cmd.doc or ctx.player.priv & cmd.priv != cmd.priv:
            # no doc, or insufficient permissions.
            continue

        l.append(f"{prefix}{cmd.triggers[0]}: {cmd.doc}")

    l.append("")  # newline
    l.extend(["Command sets", "-----------"])

    for cmd_set in command_sets:
        l.append(f"{prefix}{cmd_set.trigger}: {cmd_set.doc}")

    return "\n".join(l)


@command(Privileges.UNRESTRICTED)
async def roll(ctx: Context) -> Optional[str]:
    """Roll an n-sided die where n is the number you write (100 default)."""
    if ctx.args and ctx.args[0].isdecimal():
        max_roll = min(int(ctx.args[0]), 0x7FFF)
    else:
        max_roll = 100

    if max_roll == 0:
        return "Roll what?"

    points = random.randrange(0, max_roll)
    return f"{ctx.player.name} rolls {points} points!"


@command(Privileges.UNRESTRICTED, hidden=True)
async def block(ctx: Context) -> Optional[str]:
    """Block another user from communicating with you."""
    target = await app.state.sessions.players.from_cache_or_sql(name=" ".join(ctx.args))

    if not target:
        return "User not found."

    if target is app.state.sessions.bot or target is ctx.player:
        return "What?"

    if target.id in ctx.player.blocks:
        return f"{target.name} already blocked!"

    if target.id in ctx.player.friends:
        ctx.player.friends.remove(target.id)

    await ctx.player.add_block(target)
    return f"Added {target.name} to blocked users."


@command(Privileges.UNRESTRICTED, hidden=True)
async def unblock(ctx: Context) -> Optional[str]:
    """Unblock another user from communicating with you."""
    target = await app.state.sessions.players.from_cache_or_sql(name=" ".join(ctx.args))

    if not target:
        return "User not found."

    if target is app.state.sessions.bot or target is ctx.player:
        return "What?"

    if target.id not in ctx.player.blocks:
        return f"{target.name} not blocked!"

    await ctx.player.remove_block(target)
    return f"Removed {target.name} from blocked users."


@command(Privileges.UNRESTRICTED)
async def reconnect(ctx: Context) -> Optional[str]:
    """Disconnect and reconnect a given player (or self) to the server."""
    if ctx.args:
        # !reconnect <player>
        if not ctx.player.priv & Privileges.ADMINISTRATOR:
            return None  # requires admin

        target = app.state.sessions.players.get(name=" ".join(ctx.args))
        if not target:
            return "Player not found"
    else:
        # !reconnect
        target = ctx.player

    target.logout()

    return None


@command(Privileges.SUPPORTER)
async def changename(ctx: Context) -> Optional[str]:
    """Change your username."""
    name = " ".join(ctx.args).strip()

    if not regexes.USERNAME.match(name):
        return "Must be 2-15 characters in length."

    if "_" in name and " " in name:
        return 'May contain "_" and " ", but not both.'

    if name in app.settings.DISALLOWED_NAMES:
        return "Disallowed username; pick another."

    if await players_repo.fetch_one(name=name):
        return "Username already taken by another player."

    # all checks passed, update their name
    await players_repo.update(ctx.player.id, name=name)

    ctx.player.enqueue(
        app.packets.notification(f"Your username has been changed to {name}!"),
    )
    ctx.player.logout()

    return None


@command(Privileges.UNRESTRICTED, aliases=["bloodcat", "beatconnect", "chimu", "q"])
async def maplink(ctx: Context) -> Optional[str]:
    """Return a download link to the user's current map (situation dependant)."""
    bmap = None

    # priority: multiplayer -> spectator -> last np
    match = ctx.player.match
    spectating = ctx.player.spectating

    if match and match.map_id:
        bmap = await Beatmap.from_md5(match.map_md5)
    elif spectating and spectating.status.map_id:
        bmap = await Beatmap.from_md5(spectating.status.map_md5)
    elif ctx.player.last_np is not None and time.time() < ctx.player.last_np["timeout"]:
        bmap = ctx.player.last_np["bmap"]

    if bmap is None:
        return "No map found!"

    # gatari.pw & nerina.pw are pretty much the only
    # reliable mirrors I know of? perhaps beatconnect
    return f"[https://osu.gatari.pw/d/{bmap.set_id} {bmap.full_name}]"


@command(Privileges.UNRESTRICTED, aliases=["last", "r"])
async def recent(ctx: Context) -> Optional[str]:
    """Show information about a player's most recent score."""
    if ctx.args:
        target = app.state.sessions.players.get(name=" ".join(ctx.args))
        if not target:
            return "Player not found."
    else:
        target = ctx.player

    score = target.recent_score
    if not score:
        return "No scores found (only saves per play session)."

    if score.bmap is None:
        return "We don't have a beatmap on file for your recent score."

    l = [f"[{score.mode!r}] {score.bmap.embed}", f"{score.acc:.2f}%"]

    if score.mods:
        l.insert(1, f"+{score.mods!r}")

    l = [" ".join(l)]

    if score.passed:
        rank = score.rank if score.status == SubmissionStatus.BEST else "NA"
        l.append(f"PASS {{{score.pp:.2f}pp #{rank}}}")
    else:
        # XXX: prior to v3.2.0, bancho.py didn't parse total_length from
        # the osu!api, and thus this can do some zerodivision moments.
        # this can probably be removed in the future, or better yet
        # replaced with a better system to fix the maps.
        if score.bmap.total_length != 0:
            completion = score.time_elapsed / (score.bmap.total_length * 1000)
            l.append(f"FAIL {{{completion * 100:.2f}% complete}})")
        else:
            l.append("FAIL")

    return " | ".join(l)


TOP_SCORE_FMTSTR = (
    "{idx}. ({pp:.2f}pp) [https://osu.{domain}/beatmapsets/{map_set_id}/{map_id} "
    "{artist} - {title} [{version}]]"
)


@command(Privileges.UNRESTRICTED, hidden=True)
async def top(ctx: Context) -> Optional[str]:
    """Show information about a player's top 10 scores."""
    # !top <mode> (player)
    args_len = len(ctx.args)
    if args_len not in (1, 2):
        return "Invalid syntax: !top <mode> (player)"

    if ctx.args[0] not in GAMEMODE_REPR_LIST:
        return f'Valid gamemodes: {", ".join(GAMEMODE_REPR_LIST)}.'

    if ctx.args[0] in (
        "rx!mania",
        "ap!taiko",
        "ap!catch",
        "ap!mania",
    ):
        return "Impossible gamemode combination."

    if args_len == 2:
        if not regexes.USERNAME.match(ctx.args[1]):
            return "Invalid username."

        # specific player provided
        player = app.state.sessions.players.get(name=ctx.args[1])
        if not player:
            return "Player not found."
    else:
        # no player provided, use self
        player = ctx.player

    # !top rx!std
    mode = GAMEMODE_REPR_LIST.index(ctx.args[0])

    scores = await app.state.services.database.fetch_all(
        "SELECT s.pp, b.artist, b.title, b.version, b.set_id map_set_id, b.id map_id "
        "FROM scores s "
        "LEFT JOIN maps b ON b.md5 = s.map_md5 "
        "WHERE s.userid = :user_id "
        "AND s.mode = :mode "
        "AND s.status = 2 "
        "AND b.status in (2, 3) "
        "ORDER BY s.pp DESC LIMIT 10",
        {"user_id": player.id, "mode": mode},
    )

    if not scores:
        return "No scores"

    return "\n".join(
        [f"Top 10 scores for {player.embed} ({ctx.args[0]})."]
        + [
            TOP_SCORE_FMTSTR.format(idx=idx + 1, domain=app.settings.DOMAIN, **s)
            for idx, s in enumerate(scores)
        ],
    )


# TODO: !compare (compare to previous !last/!top post's map)


class ParsingError(str):
    ...


def parse__with__command_args(
    mode: int,
    args: Sequence[str],
) -> Union[Mapping[str, Any], ParsingError]:
    """Parse arguments for the !with command."""

    # tried to balance complexity vs correctness for this function
    # TODO: it can surely be cleaned up further - need to rethink it?

    if not args or len(args) > 4:
        return ParsingError("Invalid syntax: !with <acc/nmiss/combo/mods ...>")

    # !with 95% 1m 429x hddt
    acc = mods = combo = nmiss = None

    # parse acc, misses, combo and mods from arguments.
    # tried to balance complexity vs correctness here
    for arg in (str.lower(arg) for arg in args):
        # mandatory suffix, combo & nmiss
        if combo is None and arg.endswith("x") and arg[:-1].isdecimal():
            combo = int(arg[:-1])
            # if combo > bmap.max_combo:
            #    return "Invalid combo."
        elif nmiss is None and arg.endswith("m") and arg[:-1].isdecimal():
            nmiss = int(arg[:-1])
            # TODO: store nobjects?
            # if nmiss > bmap.combo:
            #    return "Invalid misscount."
        else:
            # optional prefix/suffix, mods & accuracy
            arg_stripped = arg.removeprefix("+").removesuffix("%")
            if mods is None and arg_stripped.isalpha() and len(arg_stripped) % 2 == 0:
                mods = Mods.from_modstr(arg_stripped)
                mods = mods.filter_invalid_combos(mode)
            elif acc is None and arg_stripped.replace(".", "", 1).isdecimal():
                acc = float(arg_stripped)
                if not 0 <= acc <= 100:
                    return ParsingError("Invalid accuracy.")
            else:
                return ParsingError(f"Unknown argument: {arg}")

    return {
        "acc": acc,
        "mods": mods,
        "combo": combo,
        "nmiss": nmiss,
    }


@command(Privileges.UNRESTRICTED, aliases=["w"], hidden=True)
async def _with(ctx: Context) -> Optional[str]:
    """Specify custom accuracy & mod combinations with `/np`."""
    if ctx.recipient is not app.state.sessions.bot:
        return "This command can only be used in DM with bot."

    if ctx.player.last_np is None or time.time() >= ctx.player.last_np["timeout"]:
        return "Please /np a map first!"

    bmap: Beatmap = ctx.player.last_np["bmap"]

    osu_file_path = BEATMAPS_PATH / f"{bmap.id}.osu"
    if not await ensure_local_osu_file(osu_file_path, bmap.id, bmap.md5):
        return "Mapfile could not be found; this incident has been reported."

    mode_vn = ctx.player.last_np["mode_vn"]

    command_args = parse__with__command_args(mode_vn, ctx.args)
    if isinstance(command_args, ParsingError):
        return str(command_args)

    msg_fields = []

    score_args = ScoreParams(mode=mode_vn)

    mods = command_args["mods"]
    if mods is not None:
        score_args.mods = mods
        msg_fields.append(f"{mods!r}")

    nmiss = command_args["nmiss"]
    if nmiss:
        score_args.nmiss = nmiss
        msg_fields.append(f"{nmiss}m")

    combo = command_args["combo"]
    if combo is not None:
        score_args.combo = combo
        msg_fields.append(f"{combo}x")

    acc = command_args["acc"]
    if acc is not None:
        score_args.acc = acc
        msg_fields.append(f"{acc:.2f}%")

    result = app.usecases.performance.calculate_performances(
        osu_file_path=str(osu_file_path),
        scores=[score_args],  # calculate one score
    )

    return "{msg}: {performance:.2f}pp ({star_rating:.2f}*)".format(
        msg=" ".join(msg_fields), **result[0]  # (first score result)
    )


@command(Privileges.UNRESTRICTED, aliases=["req"])
async def request(ctx: Context) -> Optional[str]:
    """Request a beatmap for nomination."""
    if ctx.args:
        return "Invalid syntax: !request"

    if ctx.player.last_np is None or time.time() >= ctx.player.last_np["timeout"]:
        return "Please /np a map first!"

    bmap = ctx.player.last_np["bmap"]

    if bmap.status != RankedStatus.Pending:
        return "Only pending maps may be requested for status change."

    await app.state.services.database.execute(
        "INSERT INTO map_requests "
        "(map_id, player_id, datetime, active) "
        "VALUES (:map_id, :user_id, NOW(), 1)",
        {"map_id": bmap.id, "user_id": ctx.player.id},
    )

    return "Request submitted."


@command(Privileges.UNRESTRICTED)
async def get_apikey(ctx: Context) -> Optional[str]:
    """Generate a new api key & assign it to the player."""
    if ctx.recipient is not app.state.sessions.bot:
        return f"Command only available in DMs with {app.state.sessions.bot.name}."

    # remove old token
    if ctx.player.api_key:
        app.state.sessions.api_keys.pop(ctx.player.api_key)

    # generate new token
    ctx.player.api_key = str(uuid.uuid4())

    await players_repo.update(ctx.player.id, api_key=ctx.player.api_key)
    app.state.sessions.api_keys[ctx.player.api_key] = ctx.player.id

    ctx.player.enqueue(
        app.packets.notification(
            "Type /savelog and click the popup for an easy way to copy this.",
        ),
    )
    return f"Your API key is now: {ctx.player.api_key}"


""" Nominator commands
# The commands below allow users to
# manage  the server's state of beatmaps.
"""


@command(Privileges.NOMINATOR, aliases=["reqs"], hidden=True)
async def requests(ctx: Context) -> Optional[str]:
    """Check the nomination request queue."""
    if ctx.args:
        return "Invalid syntax: !requests"

    rows = await app.state.services.database.fetch_all(
        "SELECT map_id, player_id, datetime FROM map_requests WHERE active = 1",
    )

    if not rows:
        return "The queue is clean! (0 map request(s))"

    l = [f"Total requests: {len(rows)}"]

    for (map_id, player_id, dt) in rows:
        # find player & map for each row, and add to output.
        player = await app.state.sessions.players.from_cache_or_sql(id=player_id)
        if not player:
            l.append(f"Failed to find requesting player ({player_id})?")
            continue

        bmap = await Beatmap.from_bid(map_id)
        if not bmap:
            l.append(f"Failed to find requested map ({map_id})?")
            continue

        l.append(f"[{player.embed} @ {dt:%b %d %I:%M%p}] {bmap.embed}.")

    return "\n".join(l)


_status_str_to_int_map = {"unrank": 0, "rank": 2, "love": 5}


def status_to_id(s: str) -> int:
    return _status_str_to_int_map[s]


@command(Privileges.NOMINATOR)
async def _map(ctx: Context) -> Optional[str]:
    """Changes the ranked status of the most recently /np'ed map."""
    if (
        len(ctx.args) != 2
        or ctx.args[0] not in ("rank", "unrank", "love")
        or ctx.args[1] not in ("set", "map")
    ):
        return "Invalid syntax: !map <rank/unrank/love> <map/set>"

    if ctx.player.last_np is None or time.time() >= ctx.player.last_np["timeout"]:
        return "Please /np a map first!"

    bmap = ctx.player.last_np["bmap"]
    new_status = RankedStatus(status_to_id(ctx.args[0]))

    if ctx.args[1] == "map":
        if bmap.status == new_status:
            return f"{bmap.embed} is already {new_status!s}!"
    else:  # ctx.args[1] == "set"
        if all(map.status == new_status for map in bmap.set.maps):
            return f"All maps from the set are already {new_status!s}!"

    # update sql & cache based on scope
    # XXX: not sure if getting md5s from sql
    # for updating cache would be faster?
    # surely this will not scale as well...

    async with app.state.services.database.connection() as db_conn:
        if ctx.args[1] == "set":
            # update whole set
            await db_conn.execute(
                "UPDATE maps SET status = :status, frozen = 1 WHERE set_id = :set_id",
                {"status": new_status, "set_id": bmap.set_id},
            )

            # select all map ids for clearing map requests.
            map_ids = [
                row["id"]
                for row in await maps_repo.fetch_many(
                    server="osu!",
                    set_id=bmap.set_id,
                )
            ]

            for bmap in app.state.cache.beatmapset[bmap.set_id].maps:
                bmap.status = new_status

        else:
            # update only map
            await maps_repo.update("osu!", bmap.id, status=new_status, frozen=True)

            map_ids = [bmap.id]

            if bmap.md5 in app.state.cache.beatmap:
                app.state.cache.beatmap[bmap.md5].status = new_status

        # deactivate rank requests for all ids
        await db_conn.execute(
            "UPDATE map_requests SET active = 0 WHERE map_id IN :map_ids",
            {"map_ids": map_ids},
        )

    return f"{bmap.embed} updated to {new_status!s}."


""" Mod commands
# The commands below are somewhat dangerous,
# and are generally for managing players.
"""

ACTION_STRINGS = {
    "restrict": "Restricted for",
    "unrestrict": "Unrestricted for",
    "silence": "Silenced for",
    "unsilence": "Unsilenced for",
    "note": "Note added:",
}


@command(Privileges.MODERATOR, hidden=True)
async def notes(ctx: Context) -> Optional[str]:
    """Retrieve the logs of a specified player by name."""
    if len(ctx.args) != 2 or not ctx.args[1].isdecimal():
        return "Invalid syntax: !notes <name> <days_back>"

    target = await app.state.sessions.players.from_cache_or_sql(name=ctx.args[0])
    if not target:
        return f'"{ctx.args[0]}" not found.'

    days = int(ctx.args[1])

    if days > 365:
        return "Please contact a developer to fetch >365 day old information."
    elif days <= 0:
        return "Invalid syntax: !notes <name> <days_back>"

    res = await app.state.services.database.fetch_all(
        "SELECT `action`, `msg`, `time`, `from` "
        "FROM `logs` WHERE `to` = :to "
        "AND UNIX_TIMESTAMP(`time`) >= UNIX_TIMESTAMP(NOW()) - :seconds "
        "ORDER BY `time` ASC",
        {"to": target.id, "seconds": days * 86400},
    )

    if not res:
        return f"No notes found on {target} in the past {days} days."

    notes = []
    for row in res:
        logger = await app.state.sessions.players.from_cache_or_sql(id=row["from"])
        if not logger:
            continue

        action_str = ACTION_STRINGS.get(row["action"], "Unknown action:")
        time_str = row["time"]
        note = row["msg"]

        notes.append(f"[{time_str}] {action_str} {note} by {logger.name}")

    return "\n".join(notes)


@command(Privileges.MODERATOR, hidden=True)
async def addnote(ctx: Context) -> Optional[str]:
    """Add a note to a specified player by name."""
    if len(ctx.args) < 2:
        return "Invalid syntax: !addnote <name> <note ...>"

    target = await app.state.sessions.players.from_cache_or_sql(name=ctx.args[0])
    if not target:
        return f'"{ctx.args[0]}" not found.'

    await app.state.services.database.execute(
        "INSERT INTO logs "
        "(`from`, `to`, `action`, `msg`, `time`) "
        "VALUES (:from, :to, :action, :msg, NOW())",
        {
            "from": ctx.player.id,
            "to": target.id,
            "action": "note",
            "msg": " ".join(ctx.args[1:]),
        },
    )

    return f"Added note to {target}."


# some shorthands that can be used as
# reasons in many moderative commands.
SHORTHAND_REASONS = {
    "aa": "having their appeal accepted",
    "cc": "using a modified osu! client",
    "3p": "using 3rd party programs",
    "rx": "using 3rd party programs (relax)",
    "tw": "using 3rd party programs (timewarp)",
    "au": "using 3rd party programs (auto play)",
}


@command(Privileges.MODERATOR, hidden=True)
async def silence(ctx: Context) -> Optional[str]:
    """Silence a specified player with a specified duration & reason."""
    if len(ctx.args) < 3:
        return "Invalid syntax: !silence <name> <duration> <reason>"

    target = await app.state.sessions.players.from_cache_or_sql(name=ctx.args[0])
    if not target:
        return f'"{ctx.args[0]}" not found.'

    if target.priv & Privileges.STAFF and not ctx.player.priv & Privileges.DEVELOPER:
        return "Only developers can manage staff members."

    duration = timeparse(ctx.args[1])
    if not duration:
        return "Invalid timespan."

    reason = " ".join(ctx.args[2:])

    if reason in SHORTHAND_REASONS:
        reason = SHORTHAND_REASONS[reason]

    await target.silence(ctx.player, duration, reason)
    return f"{target} was silenced."


@command(Privileges.MODERATOR, hidden=True)
async def unsilence(ctx: Context) -> Optional[str]:
    """Unsilence a specified player."""
    if len(ctx.args) < 2:
        return "Invalid syntax: !unsilence <name> <reason>"

    target = await app.state.sessions.players.from_cache_or_sql(name=ctx.args[0])
    if not target:
        return f'"{ctx.args[0]}" not found.'

    if not target.silenced:
        return f"{target} is not silenced."

    if target.priv & Privileges.STAFF and not ctx.player.priv & Privileges.DEVELOPER:
        return "Only developers can manage staff members."

<<<<<<< HEAD
    await t.unsilence(ctx.player, " ".join(ctx.args[1:]))
    return f"{t} was unsilenced."
=======
    await target.unsilence(ctx.player)
    return f"{target} was unsilenced."
>>>>>>> 27dc9aeb


""" Admin commands
# The commands below are relatively dangerous,
# and are generally for managing players.
"""


@command(Privileges.ADMINISTRATOR, aliases=["u"], hidden=True)
async def user(ctx: Context) -> Optional[str]:
    """Return general information about a given user."""
    if not ctx.args:
        # no username specified, use ctx.player
        player = ctx.player
    else:
        # username given, fetch the player
        player = await app.state.sessions.players.from_cache_or_sql(
            name=" ".join(ctx.args),
        )

        if not player:
            return "Player not found."

    priv_list = [
        priv.name
        for priv in Privileges
        if player.priv & priv and bin(priv).count("1") == 1
    ][::-1]
    if player.last_np is not None and time.time() < player.last_np["timeout"]:
        last_np = player.last_np["bmap"].embed
    else:
        last_np = None

    osu_version = player.client_details.osu_version.date if player.online else "Unknown"
    donator_info = (
        f"True (ends {timeago.format(player.donor_end)})"
        if player.priv & Privileges.DONATOR != 0
        else "False"
    )

    return "\n".join(
        (
            f'[{"Bot" if player.bot_client else "Player"}] {player.full_name} ({player.id})',
            f"Privileges: {priv_list}",
            f"Donator: {donator_info}",
            f"Channels: {[c._name for c in player.channels]}",
            f"Logged in: {timeago.format(player.login_time)}",
            f"Last server interaction: {timeago.format(player.last_recv_time)}",
            f"osu! build: {osu_version} | Tourney: {player.tourney_client}",
            f"Silenced: {player.silenced} | Spectating: {player.spectating}",
            f"Last /np: {last_np}",
            f"Recent score: {player.recent_score}",
            f"Match: {player.match}",
            f"Spectators: {player.spectators}",
        ),
    )


@command(Privileges.ADMINISTRATOR, hidden=True)
async def restrict(ctx: Context) -> Optional[str]:
    """Restrict a specified player's account, with a reason."""
    if len(ctx.args) < 2:
        return "Invalid syntax: !restrict <name> <reason>"

    # find any user matching (including offline).
    target = await app.state.sessions.players.from_cache_or_sql(name=ctx.args[0])
    if not target:
        return f'"{ctx.args[0]}" not found.'

    if target.priv & Privileges.STAFF and not ctx.player.priv & Privileges.DEVELOPER:
        return "Only developers can manage staff members."

    if target.restricted:
        return f"{target} is already restricted!"

    reason = " ".join(ctx.args[1:])

    if reason in SHORTHAND_REASONS:
        reason = SHORTHAND_REASONS[reason]

    await target.restrict(admin=ctx.player, reason=reason)

    # refresh their client state
    if target.online:
        target.logout()

    return f"{target} was restricted."


@command(Privileges.ADMINISTRATOR, hidden=True)
async def unrestrict(ctx: Context) -> Optional[str]:
    """Unrestrict a specified player's account, with a reason."""
    if len(ctx.args) < 2:
        return "Invalid syntax: !unrestrict <name> <reason>"

    # find any user matching (including offline).
    target = await app.state.sessions.players.from_cache_or_sql(name=ctx.args[0])
    if not target:
        return f'"{ctx.args[0]}" not found.'

    if target.priv & Privileges.STAFF and not ctx.player.priv & Privileges.DEVELOPER:
        return "Only developers can manage staff members."

    if not target.restricted:
        return f"{target} is not restricted!"

    reason = " ".join(ctx.args[1:])

    if reason in SHORTHAND_REASONS:
        reason = SHORTHAND_REASONS[reason]

    await target.unrestrict(ctx.player, reason)

    # refresh their client state
    if target.online:
        target.logout()

    return f"{target} was unrestricted."


@command(Privileges.ADMINISTRATOR, hidden=True)
async def alert(ctx: Context) -> Optional[str]:
    """Send a notification to all players."""
    if len(ctx.args) < 1:
        return "Invalid syntax: !alert <msg>"

    notif_txt = " ".join(ctx.args)

    app.state.sessions.players.enqueue(app.packets.notification(notif_txt))
    return "Alert sent."


@command(Privileges.ADMINISTRATOR, aliases=["alertu"], hidden=True)
async def alertuser(ctx: Context) -> Optional[str]:
    """Send a notification to a specified player by name."""
    if len(ctx.args) < 2:
        return "Invalid syntax: !alertu <name> <msg>"

    target = app.state.sessions.players.get(name=ctx.args[0])
    if not target:
        return "Could not find a user by that name."

    notif_txt = " ".join(ctx.args[1:])

    target.enqueue(app.packets.notification(notif_txt))
    return "Alert sent."


# NOTE: this is pretty useless since it doesn't switch anything other
# than the c[e4].ppy.sh domains; it exists on bancho as a tournament
# server switch mechanism, perhaps we could leverage this in the future.
@command(Privileges.ADMINISTRATOR, hidden=True)
async def switchserv(ctx: Context) -> Optional[str]:
    """Switch your client's internal endpoints to a specified IP address."""
    if len(ctx.args) != 1:
        return "Invalid syntax: !switch <endpoint>"

    new_bancho_ip = ctx.args[0]

    ctx.player.enqueue(app.packets.switch_tournament_server(new_bancho_ip))
    return "Have a nice journey.."


@command(Privileges.ADMINISTRATOR, aliases=["restart"])
async def shutdown(ctx: Context) -> Union[Optional[str], NoReturn]:
    """Gracefully shutdown the server."""
    if ctx.trigger == "restart":
        _signal = signal.SIGUSR1
    else:
        _signal = signal.SIGTERM

    if ctx.args:  # shutdown after a delay
        delay = timeparse(ctx.args[0])
        if not delay:
            return "Invalid timespan."

        if delay < 15:
            return "Minimum delay is 15 seconds."

        if len(ctx.args) > 1:
            # alert all online players of the reboot.
            alert_msg = (
                f"The server will {ctx.trigger} in {ctx.args[0]}.\n\n"
                f'Reason: {" ".join(ctx.args[1:])}'
            )

            app.state.sessions.players.enqueue(app.packets.notification(alert_msg))

        app.state.loop.call_later(delay, os.kill, os.getpid(), _signal)
        return f"Enqueued {ctx.trigger}."
    else:  # shutdown immediately
        os.kill(os.getpid(), _signal)


""" Developer commands
# The commands below are either dangerous or
# simply not useful for any other roles.
"""


@command(Privileges.DEVELOPER)
async def stealth(ctx: Context) -> Optional[str]:
    """Toggle the developer's stealth, allowing them to be hidden."""
    # NOTE: this command is a large work in progress and currently
    # half works; eventually it will be moved to the Admin level.
    ctx.player.stealth = not ctx.player.stealth

    return f'Stealth {"enabled" if ctx.player.stealth else "disabled"}.'


@command(Privileges.DEVELOPER)
async def recalc(ctx: Context) -> Optional[str]:
    """Recalculate pp for a given map, or all maps."""
    return (
        "Please use tools/recalc.py instead.\n"
        "If you need any support, join our Discord @ https://discord.gg/ShEQgUx."
    )


@command(Privileges.DEVELOPER, hidden=True)
async def debug(ctx: Context) -> Optional[str]:
    """Toggle the console's debug setting."""
    app.settings.DEBUG = not app.settings.DEBUG
    return f"Toggled {'on' if app.settings.DEBUG else 'off'}."


# NOTE: these commands will likely be removed
#       with the addition of a good frontend.
str_priv_dict = {
    "normal": Privileges.UNRESTRICTED,
    "verified": Privileges.VERIFIED,
    "whitelisted": Privileges.WHITELISTED,
    "supporter": Privileges.SUPPORTER,
    "premium": Privileges.PREMIUM,
    "alumni": Privileges.ALUMNI,
    "tournament": Privileges.TOURNEY_MANAGER,
    "nominator": Privileges.NOMINATOR,
    "mod": Privileges.MODERATOR,
    "admin": Privileges.ADMINISTRATOR,
    "developer": Privileges.DEVELOPER,
}


@command(Privileges.DEVELOPER, hidden=True)
async def addpriv(ctx: Context) -> Optional[str]:
    """Set privileges for a specified player (by name)."""
    if len(ctx.args) < 2:
        return "Invalid syntax: !addpriv <name> <role1 role2 role3 ...>"

    bits = Privileges(0)

    for m in [m.lower() for m in ctx.args[1:]]:
        if m not in str_priv_dict:
            return f"Not found: {m}."

        bits |= str_priv_dict[m]

    target = await app.state.sessions.players.from_cache_or_sql(name=ctx.args[0])
    if not target:
        return "Could not find user."

    if bits & Privileges.DONATOR != 0:
        return "Please use the !givedonator command to assign donator privileges to players."

    await target.add_privs(bits)
    return f"Updated {target}'s privileges."


@command(Privileges.DEVELOPER, hidden=True)
async def rmpriv(ctx: Context) -> Optional[str]:
    """Set privileges for a specified player (by name)."""
    if len(ctx.args) < 2:
        return "Invalid syntax: !rmpriv <name> <role1 role2 role3 ...>"

    bits = Privileges(0)

    for m in [m.lower() for m in ctx.args[1:]]:
        if m not in str_priv_dict:
            return f"Not found: {m}."

        bits |= str_priv_dict[m]

    target = await app.state.sessions.players.from_cache_or_sql(name=ctx.args[0])
    if not target:
        return "Could not find user."

    await target.remove_privs(bits)

    if bits & Privileges.DONATOR != 0:
        target.donor_end = 0
        await app.state.services.database.execute(
            "UPDATE users SET donor_end = 0 WHERE id = :user_id",
            {"user_id": target.id},
        )

    return f"Updated {target}'s privileges."


@command(Privileges.DEVELOPER, hidden=True)
async def givedonator(ctx: Context) -> Optional[str]:
    """Give donator status to a specified player for a specified duration."""
    if len(ctx.args) < 2:
        return "Invalid syntax: !givedonator <name> <duration>"

    target = await app.state.sessions.players.from_cache_or_sql(name=ctx.args[0])
    if not target:
        return "Could not find user."

    timespan = timeparse(ctx.args[1])
    if not timespan:
        return "Invalid timespan."

    if target.donor_end < time.time():
        timespan += int(time.time())
    else:
        timespan += target.donor_end

    target.donor_end = timespan
    await app.state.services.database.execute(
        "UPDATE users SET donor_end = :end WHERE id = :user_id",
        {"end": timespan, "user_id": target.id},
    )

    await target.add_privs(Privileges.SUPPORTER)

    return f"Added {ctx.args[1]} of donator status to {target}."


@command(Privileges.DEVELOPER)
async def wipemap(ctx: Context) -> Optional[str]:
    # (intentionally no docstring)
    if ctx.args:
        return "Invalid syntax: !wipemap"

    if ctx.player.last_np is None or time.time() >= ctx.player.last_np["timeout"]:
        return "Please /np a map first!"

    map_md5 = ctx.player.last_np["bmap"].md5

    # delete scores from all tables
    await app.state.services.database.execute(
        "DELETE FROM scores WHERE map_md5 = :map_md5",
        {"map_md5": map_md5},
    )

    return "Scores wiped."


@command(Privileges.DEVELOPER, hidden=True)
async def menu(ctx: Context) -> Optional[str]:
    """Temporary command to illustrate the menu option idea."""
    ctx.player.send_current_menu()

    return None


@command(Privileges.DEVELOPER, aliases=["re"])
async def reload(ctx: Context) -> Optional[str]:
    """Reload a python module."""
    if len(ctx.args) != 1:
        return "Invalid syntax: !reload <module>"

    parent, *children = ctx.args[0].split(".")

    try:
        mod = __import__(parent)
    except ModuleNotFoundError:
        return "Module not found."

    try:
        for child in children:
            mod = getattr(mod, child)
    except AttributeError:
        return f"Failed at {child}."  # type: ignore

    try:
        mod = importlib.reload(mod)
    except TypeError as exc:
        return f"{exc.args[0]}."

    return f"Reloaded {mod.__name__}"


@command(Privileges.UNRESTRICTED)
async def server(ctx: Context) -> Optional[str]:
    """Retrieve performance data about the server."""

    build_str = f"bancho.py v{app.settings.VERSION} ({app.settings.DOMAIN})"

    # get info about this process
    proc = psutil.Process(os.getpid())
    uptime = int(time.time() - proc.create_time())

    # get info about our cpu
    with open("/proc/cpuinfo") as f:
        header = "model name\t: "
        trailer = "\n"

        model_names = Counter(
            line[len(header) : -len(trailer)]
            for line in f.readlines()
            if line.startswith("model name")
        )

    # list of all cpus installed with thread count
    cpus_info = " | ".join(f"{v}x {k}" for k, v in model_names.most_common())

    # get system-wide ram usage
    sys_ram = psutil.virtual_memory()

    # output ram usage as `{bancho_used}MB / {sys_used}MB / {sys_total}MB`
    bancho_ram = proc.memory_info()[0]
    ram_values = (bancho_ram, sys_ram.used, sys_ram.total)
    ram_info = " / ".join([f"{v // 1024 ** 2}MB" for v in ram_values])

    # current state of settings
    mirror_url = app.settings.MIRROR_URL
    using_osuapi = app.settings.OSU_API_KEY != ""
    advanced_mode = app.settings.DEVELOPER_MODE
    auto_logging = app.settings.AUTOMATICALLY_REPORT_PROBLEMS

    # package versioning info
    # divide up pkg versions, 3 displayed per line, e.g.
    # aiohttp v3.6.3 | aiomysql v0.0.21 | bcrypt v3.2.0
    # cmyui v1.7.3 | datadog v0.40.1 | geoip2 v4.1.0
    # maniera v1.0.0 | mysql-connector-python v8.0.23 | orjson v3.5.1
    # psutil v5.8.0 | py3rijndael v0.3.3 | uvloop v0.15.2
    reqs = (Path.cwd() / "requirements.txt").read_text().splitlines()
    requirements_info = "\n".join(
        " | ".join("{} v{}".format(*pkg.split("==")) for pkg in section)
        for section in (reqs[i : i + 3] for i in range(0, len(reqs), 3))
    )

    return "\n".join(
        (
            f"{build_str} | uptime: {seconds_readable(uptime)}",
            f"cpu(s): {cpus_info}",
            f"ram: {ram_info}",
            f"mirror: {mirror_url} | osu!api connection: {using_osuapi}",
            f"advanced mode: {advanced_mode} | auto logging: {auto_logging}",
            "",
            "requirements",
            requirements_info,
        ),
    )


if app.settings.DEVELOPER_MODE:
    """Advanced (& potentially dangerous) commands"""

    # NOTE: some of these commands are potentially dangerous, and only
    # really intended for advanced users looking for access to lower level
    # utilities. Some may give direct access to utilties that could perform
    # harmful tasks to the underlying machine, so use at your own risk.

    from sys import modules as installed_mods

    __py_namespace: dict[str, Any] = globals() | {
        mod: __import__(mod)
        for mod in (
            "asyncio",
            "dis",
            "os",
            "sys",
            "struct",
            "discord",
            "datetime",
            "time",
            "inspect",
            "math",
            "importlib",
        )
        if mod in installed_mods
    }

    @command(Privileges.DEVELOPER)
    async def py(ctx: Context) -> Optional[str]:
        """Allow for (async) access to the python interpreter."""
        # This can be very good for getting used to bancho.py's API; just look
        # around the codebase and find things to play with in your server.
        # Ex: !py return (await app.state.sessions.players.get(name='cmyui')).status.action
        if not ctx.args:
            return "owo"

        # turn our input args into a coroutine definition string.
        definition = "\n ".join(["async def __py(ctx):", " ".join(ctx.args)])

        try:  # def __py(ctx)
            exec(definition, __py_namespace)  # add to namespace
            ret = await __py_namespace["__py"](ctx)  # await it's return
        except Exception as exc:  # return exception in osu! chat
            ret = f"{exc.__class__}: {exc}"

        if "__py" in __py_namespace:
            del __py_namespace["__py"]

        # TODO: perhaps size checks?

        if not isinstance(ret, str):
            ret = pprint.pformat(ret, compact=True)

        return ret


""" Multiplayer commands
# The commands below for multiplayer match management.
# Most commands are open to player usage.
"""

R = TypeVar("R", bound=Optional[str])


def ensure_match(
    f: Callable[[Context, Match], Awaitable[Optional[R]]],
) -> Callable[[Context], Awaitable[Optional[R]]]:
    @wraps(f)
    async def wrapper(ctx: Context) -> Optional[R]:
        match = ctx.player.match

        # multi set is a bit of a special case,
        # as we do some additional checks.
        if match is None:
            # player not in a match
            return None

        if ctx.recipient is not match.chat:
            # message not in match channel
            return None

        if f is not mp_help and (
            ctx.player not in match.refs
            and not ctx.player.priv & Privileges.TOURNEY_MANAGER
        ):
            # doesn't have privs to use !mp commands (allow help).
            return None

        return await f(ctx, match)

    return wrapper


@mp_commands.add(Privileges.UNRESTRICTED, aliases=["h"])
@ensure_match
async def mp_help(ctx: Context, match: Match) -> Optional[str]:
    """Show all documented multiplayer commands the player can access."""
    prefix = app.settings.COMMAND_PREFIX
    cmds = []

    for cmd in mp_commands.commands:
        if not cmd.doc or ctx.player.priv & cmd.priv != cmd.priv:
            # no doc, or insufficient permissions.
            continue

        cmds.append(f"{prefix}mp {cmd.triggers[0]}: {cmd.doc}")

    return "\n".join(cmds)


@mp_commands.add(Privileges.UNRESTRICTED, aliases=["st"])
@ensure_match
async def mp_start(ctx: Context, match: Match) -> Optional[str]:
    """Start the current multiplayer match, with any players ready."""
    if len(ctx.args) > 1:
        return "Invalid syntax: !mp start <force/seconds>"

    # this command can be used in a few different ways;
    # !mp start: start the match now (make sure all players are ready)
    # !mp start force: start the match now (don't check for ready)
    # !mp start N: start the match in N seconds (don't check for ready)
    # !mp start cancel: cancel the current match start timer

    if not ctx.args:
        # !mp start
        if match.starting is not None:
            time_remaining = int(match.starting["time"] - time.time())
            return f"Match starting in {time_remaining} seconds."

        if any([s.status == SlotStatus.not_ready for s in match.slots]):
            return "Not all players are ready (`!mp start force` to override)."
    else:
        if ctx.args[0].isdecimal():
            # !mp start N
            if match.starting is not None:
                time_remaining = int(match.starting["time"] - time.time())
                return f"Match starting in {time_remaining} seconds."

            # !mp start <seconds>
            duration = int(ctx.args[0])
            if not 0 < duration <= 300:
                return "Timer range is 1-300 seconds."

            def _start() -> None:
                """Remove any pending timers & start the match."""
                # remove start & alert timers
                match.starting = None

                # make sure player didn't leave the
                # match since queueing this start lol...
                if ctx.player not in {slot.player for slot in match.slots}:
                    match.chat.send_bot("Player left match? (cancelled)")
                    return

                match.start()
                match.chat.send_bot("Starting match.")

            def _alert_start(t: int) -> None:
                """Alert the match of the impending start."""
                match.chat.send_bot(f"Match starting in {t} seconds.")

            # add timers to our match object,
            # so we can cancel them if needed.
            match.starting = {
                "start": app.state.loop.call_later(duration, _start),
                "alerts": [
                    app.state.loop.call_later(duration - t, lambda t=t: _alert_start(t))
                    for t in (60, 30, 10, 5, 4, 3, 2, 1)
                    if t < duration
                ],
                "time": time.time() + duration,
            }

            return f"Match will start in {duration} seconds."
        elif ctx.args[0] in ("cancel", "c"):
            # !mp start cancel
            if match.starting is None:
                return "Match timer not active!"

            match.starting["start"].cancel()
            for alert in match.starting["alerts"]:
                alert.cancel()

            match.starting = None

            return "Match timer cancelled."
        elif ctx.args[0] not in ("force", "f"):
            return "Invalid syntax: !mp start <force/seconds>"
        # !mp start force simply passes through

    match.start()
    return "Good luck!"


@mp_commands.add(Privileges.UNRESTRICTED, aliases=["a"])
@ensure_match
async def mp_abort(ctx: Context, match: Match) -> Optional[str]:
    """Abort the current in-progress multiplayer match."""
    if not match.in_progress:
        return "Abort what?"

    match.unready_players(expected=SlotStatus.playing)

    match.in_progress = False
    match.enqueue(app.packets.match_abort())
    match.enqueue_state()
    return "Match aborted."


@mp_commands.add(Privileges.UNRESTRICTED)
@ensure_match
async def mp_map(ctx: Context, match: Match) -> Optional[str]:
    """Set the current match's current map by id."""
    if len(ctx.args) != 1 or not ctx.args[0].isdecimal():
        return "Invalid syntax: !mp map <beatmapid>"

    map_id = int(ctx.args[0])

    if map_id == match.map_id:
        return "Map already selected."

    bmap = await Beatmap.from_bid(map_id)
    if not bmap:
        return "Beatmap not found."

    match.map_id = bmap.id
    match.map_md5 = bmap.md5
    match.map_name = bmap.full_name

    match.mode = bmap.mode

    match.enqueue_state()
    return f"Selected: {bmap.embed}."


@mp_commands.add(Privileges.UNRESTRICTED)
@ensure_match
async def mp_mods(ctx: Context, match: Match) -> Optional[str]:
    """Set the current match's mods, from string form."""
    if len(ctx.args) != 1 or len(ctx.args[0]) % 2 != 0:
        return "Invalid syntax: !mp mods <mods>"

    mods = Mods.from_modstr(ctx.args[0])
    mods = mods.filter_invalid_combos(match.mode.as_vanilla)

    if match.freemods:
        if ctx.player is match.host:
            # allow host to set speed-changing mods.
            match.mods = mods & SPEED_CHANGING_MODS

        # set slot mods
        slot = match.get_slot(ctx.player)
        assert slot is not None

        slot.mods = mods & ~SPEED_CHANGING_MODS
    else:
        # not freemods, set match mods.
        match.mods = mods

    match.enqueue_state()
    return "Match mods updated."


@mp_commands.add(Privileges.UNRESTRICTED, aliases=["fm", "fmods"])
@ensure_match
async def mp_freemods(ctx: Context, match: Match) -> Optional[str]:
    """Toggle freemods status for the match."""
    if len(ctx.args) != 1 or ctx.args[0] not in ("on", "off"):
        return "Invalid syntax: !mp freemods <on/off>"

    if ctx.args[0] == "on":
        # central mods -> all players mods.
        match.freemods = True

        for s in match.slots:
            if s.player is not None:
                # the slot takes any non-speed
                # changing mods from the match.
                s.mods = match.mods & ~SPEED_CHANGING_MODS

        match.mods &= SPEED_CHANGING_MODS
    else:
        # host mods -> central mods.
        match.freemods = False

        host_slot = match.get_host_slot()
        assert host_slot is not None

        # the match keeps any speed-changing mods,
        # and also takes any mods the host has enabled.
        match.mods &= SPEED_CHANGING_MODS
        match.mods |= host_slot.mods

        for s in match.slots:
            if s.player is not None:
                s.mods = Mods.NOMOD

    match.enqueue_state()
    return "Match freemod status updated."


@mp_commands.add(Privileges.UNRESTRICTED)
@ensure_match
async def mp_host(ctx: Context, match: Match) -> Optional[str]:
    """Set the current match's current host by id."""
    if len(ctx.args) != 1:
        return "Invalid syntax: !mp host <name>"

    target = app.state.sessions.players.get(name=ctx.args[0])
    if not target:
        return "Could not find a user by that name."

    if target is match.host:
        return "They're already host, silly!"

    if target not in {slot.player for slot in match.slots}:
        return "Found no such player in the match."

    match.host_id = target.id

    match.host.enqueue(app.packets.match_transfer_host())
    match.enqueue_state(lobby=True)
    return "Match host updated."


@mp_commands.add(Privileges.UNRESTRICTED)
@ensure_match
async def mp_randpw(ctx: Context, match: Match) -> Optional[str]:
    """Randomize the current match's password."""
    match.passwd = secrets.token_hex(8)
    return "Match password randomized."


@mp_commands.add(Privileges.UNRESTRICTED, aliases=["inv"])
@ensure_match
async def mp_invite(ctx: Context, match: Match) -> Optional[str]:
    """Invite a player to the current match by name."""
    if len(ctx.args) != 1:
        return "Invalid syntax: !mp invite <name>"

    target = app.state.sessions.players.get(name=ctx.args[0])
    if not target:
        return "Could not find a user by that name."

    if target is app.state.sessions.bot:
        return "I'm too busy!"

    if target is ctx.player:
        return "You can't invite yourself!"

    target.enqueue(app.packets.match_invite(ctx.player, target.name))
    return f"Invited {target} to the match."


@mp_commands.add(Privileges.UNRESTRICTED)
@ensure_match
async def mp_addref(ctx: Context, match: Match) -> Optional[str]:
    """Add a referee to the current match by name."""
    if len(ctx.args) != 1:
        return "Invalid syntax: !mp addref <name>"

    target = app.state.sessions.players.get(name=ctx.args[0])
    if not target:
        return "Could not find a user by that name."

    if target not in {slot.player for slot in match.slots}:
        return "User must be in the current match!"

    if target in match.refs:
        return f"{target} is already a match referee!"

    match._refs.add(target)
    return f"{target.name} added to match referees."


@mp_commands.add(Privileges.UNRESTRICTED)
@ensure_match
async def mp_rmref(ctx: Context, match: Match) -> Optional[str]:
    """Remove a referee from the current match by name."""
    if len(ctx.args) != 1:
        return "Invalid syntax: !mp addref <name>"

    target = app.state.sessions.players.get(name=ctx.args[0])
    if not target:
        return "Could not find a user by that name."

    if target not in match.refs:
        return f"{target} is not a match referee!"

    if target is match.host:
        return "The host is always a referee!"

    match._refs.remove(target)
    return f"{target.name} removed from match referees."


@mp_commands.add(Privileges.UNRESTRICTED)
@ensure_match
async def mp_listref(ctx: Context, match: Match) -> Optional[str]:
    """List all referees from the current match."""
    return ", ".join(map(str, match.refs)) + "."


@mp_commands.add(Privileges.UNRESTRICTED)
@ensure_match
async def mp_lock(ctx: Context, match: Match) -> Optional[str]:
    """Lock all unused slots in the current match."""
    for slot in match.slots:
        if slot.status == SlotStatus.open:
            slot.status = SlotStatus.locked

    match.enqueue_state()
    return "All unused slots locked."


@mp_commands.add(Privileges.UNRESTRICTED)
@ensure_match
async def mp_unlock(ctx: Context, match: Match) -> Optional[str]:
    """Unlock locked slots in the current match."""
    for slot in match.slots:
        if slot.status == SlotStatus.locked:
            slot.status = SlotStatus.open

    match.enqueue_state()
    return "All locked slots unlocked."


@mp_commands.add(Privileges.UNRESTRICTED)
@ensure_match
async def mp_teams(ctx: Context, match: Match) -> Optional[str]:
    """Change the team type for the current match."""
    if len(ctx.args) != 1:
        return "Invalid syntax: !mp teams <type>"

    team_type = ctx.args[0]

    if team_type in ("ffa", "freeforall", "head-to-head"):
        match.team_type = MatchTeamTypes.head_to_head
    elif team_type in ("tag", "coop", "co-op", "tag-coop"):
        match.team_type = MatchTeamTypes.tag_coop
    elif team_type in ("teams", "team-vs", "teams-vs"):
        match.team_type = MatchTeamTypes.team_vs
    elif team_type in ("tag-teams", "tag-team-vs", "tag-teams-vs"):
        match.team_type = MatchTeamTypes.tag_team_vs
    else:
        return "Unknown team type. (ffa, tag, teams, tag-teams)"

    # find the new appropriate default team.
    # defaults are (ffa: neutral, teams: red).
    if match.team_type in (MatchTeamTypes.head_to_head, MatchTeamTypes.tag_coop):
        new_t = MatchTeams.neutral
    else:
        new_t = MatchTeams.red

    # change each active slots team to
    # fit the correspoding team type.
    for s in match.slots:
        if s.player is not None:
            s.team = new_t

    if match.is_scrimming:
        # reset score if scrimming.
        match.reset_scrim()

    match.enqueue_state()
    return "Match team type updated."


@mp_commands.add(Privileges.UNRESTRICTED, aliases=["cond"])
@ensure_match
async def mp_condition(ctx: Context, match: Match) -> Optional[str]:
    """Change the win condition for the match."""
    if len(ctx.args) != 1:
        return "Invalid syntax: !mp condition <type>"

    cond = ctx.args[0]

    if cond == "pp":
        # special case - pp can't actually be used as an ingame
        # win condition, but bancho.py allows it to be passed into
        # this command during a scrims to use pp as a win cond.
        if not match.is_scrimming:
            return "PP is only useful as a win condition during scrims."
        if match.use_pp_scoring:
            return "PP scoring already enabled."

        match.use_pp_scoring = True
    else:
        if match.use_pp_scoring:
            match.use_pp_scoring = False

        if cond == "score":
            match.win_condition = MatchWinConditions.score
        elif cond in ("accuracy", "acc"):
            match.win_condition = MatchWinConditions.accuracy
        elif cond == "combo":
            match.win_condition = MatchWinConditions.combo
        elif cond in ("scorev2", "v2"):
            match.win_condition = MatchWinConditions.scorev2
        else:
            return "Invalid win condition. (score, acc, combo, scorev2, *pp)"

    match.enqueue_state(lobby=False)
    return "Match win condition updated."


@mp_commands.add(Privileges.UNRESTRICTED, aliases=["autoref"])
@ensure_match
async def mp_scrim(ctx: Context, match: Match) -> Optional[str]:
    """Start a scrim in the current match."""
    r_match = regexes.BEST_OF.fullmatch(ctx.args[0])
    if len(ctx.args) != 1 or not r_match:
        return "Invalid syntax: !mp scrim <bo#>"

    best_of = int(r_match[1])
    if not 0 <= best_of < 16:
        return "Best of must be in range 0-15."

    winning_pts = (best_of // 2) + 1

    if winning_pts != 0:
        # setting to real num
        if match.is_scrimming:
            return "Already scrimming!"

        if best_of % 2 == 0:
            return "Best of must be an odd number!"

        match.is_scrimming = True
        msg = (
            f"A scrimmage has been started by {ctx.player.name}; "
            f"first to {winning_pts} points wins. Best of luck!"
        )
    else:
        # setting to 0
        if not match.is_scrimming:
            return "Not currently scrimming!"

        match.is_scrimming = False
        match.reset_scrim()
        msg = "Scrimming cancelled."

    match.winning_pts = winning_pts
    return msg


@mp_commands.add(Privileges.UNRESTRICTED, aliases=["end"])
@ensure_match
async def mp_endscrim(ctx: Context, match: Match) -> Optional[str]:
    """End the current matches ongoing scrim."""
    if not match.is_scrimming:
        return "Not currently scrimming!"

    match.is_scrimming = False
    match.reset_scrim()
    return "Scrimmage ended."  # TODO: final score (get_score method?)


@mp_commands.add(Privileges.UNRESTRICTED, aliases=["rm"])
@ensure_match
async def mp_rematch(ctx: Context, match: Match) -> Optional[str]:
    """Restart a scrim, or roll back previous match point."""
    if ctx.args:
        return "Invalid syntax: !mp rematch"

    if ctx.player is not match.host:
        return "Only available to the host."

    if not match.is_scrimming:
        if match.winning_pts == 0:
            msg = "No scrim to rematch; to start one, use !mp scrim."
        else:
            # re-start scrimming with old points
            match.is_scrimming = True
            msg = (
                f"A rematch has been started by {ctx.player.name}; "
                f"first to {match.winning_pts} points wins. Best of luck!"
            )
    else:
        # reset the last match point awarded
        if not match.winners:
            return "No match points have yet been awarded!"

        recent_winner = match.winners[-1]
        if recent_winner is None:
            return "The last point was a tie!"

        match.match_points[recent_winner] -= 1  # TODO: team name
        match.winners.pop()

        msg = f"A point has been deducted from {recent_winner}."

    return msg


@mp_commands.add(Privileges.ADMINISTRATOR, aliases=["f"], hidden=True)
@ensure_match
async def mp_force(ctx: Context, match: Match) -> Optional[str]:
    """Force a player into the current match by name."""
    # NOTE: this overrides any limits such as silences or passwd.
    if len(ctx.args) != 1:
        return "Invalid syntax: !mp force <name>"

    target = app.state.sessions.players.get(name=ctx.args[0])
    if not target:
        return "Could not find a user by that name."

    target.join_match(match, match.passwd)
    return "Welcome."


# mappool-related mp commands


@mp_commands.add(Privileges.UNRESTRICTED, aliases=["lp"])
@ensure_match
async def mp_loadpool(ctx: Context, match: Match) -> Optional[str]:
    """Load a mappool into the current match."""
    if len(ctx.args) != 1:
        return "Invalid syntax: !mp loadpool <name>"

    if ctx.player is not match.host:
        return "Only available to the host."

    name = ctx.args[0]

    pool = app.state.sessions.pools.get_by_name(name)
    if not pool:
        return "Could not find a pool by that name!"

    if match.pool is pool:
        return f"{pool!r} already selected!"

    match.pool = pool
    return f"{pool!r} selected."


@mp_commands.add(Privileges.UNRESTRICTED, aliases=["ulp"])
@ensure_match
async def mp_unloadpool(ctx: Context, match: Match) -> Optional[str]:
    """Unload the current matches mappool."""
    if ctx.args:
        return "Invalid syntax: !mp unloadpool"

    if ctx.player is not match.host:
        return "Only available to the host."

    if not match.pool:
        return "No mappool currently selected!"

    match.pool = None
    return "Mappool unloaded."


@mp_commands.add(Privileges.UNRESTRICTED)
@ensure_match
async def mp_ban(ctx: Context, match: Match) -> Optional[str]:
    """Ban a pick in the currently loaded mappool."""
    if len(ctx.args) != 1:
        return "Invalid syntax: !mp ban <pick>"

    if not match.pool:
        return "No pool currently selected!"

    mods_slot = ctx.args[0]

    # separate mods & slot
    r_match = regexes.MAPPOOL_PICK.fullmatch(mods_slot)
    if not r_match:
        return "Invalid pick syntax; correct example: HD2"

    # not calling mods.filter_invalid_combos here intentionally.
    mods = Mods.from_modstr(r_match[1])
    slot = int(r_match[2])

    if (mods, slot) not in match.pool.maps:
        return f"Found no {mods_slot} pick in the pool."

    if (mods, slot) in match.bans:
        return "That pick is already banned!"

    match.bans.add((mods, slot))
    return f"{mods_slot} banned."


@mp_commands.add(Privileges.UNRESTRICTED)
@ensure_match
async def mp_unban(ctx: Context, match: Match) -> Optional[str]:
    """Unban a pick in the currently loaded mappool."""
    if len(ctx.args) != 1:
        return "Invalid syntax: !mp unban <pick>"

    if not match.pool:
        return "No pool currently selected!"

    mods_slot = ctx.args[0]

    # separate mods & slot
    r_match = regexes.MAPPOOL_PICK.fullmatch(mods_slot)
    if not r_match:
        return "Invalid pick syntax; correct example: HD2"

    # not calling mods.filter_invalid_combos here intentionally.
    mods = Mods.from_modstr(r_match[1])
    slot = int(r_match[2])

    if (mods, slot) not in match.pool.maps:
        return f"Found no {mods_slot} pick in the pool."

    if (mods, slot) not in match.bans:
        return "That pick is not currently banned!"

    match.bans.remove((mods, slot))
    return f"{mods_slot} unbanned."


@mp_commands.add(Privileges.UNRESTRICTED)
@ensure_match
async def mp_pick(ctx: Context, match: Match) -> Optional[str]:
    """Pick a map from the currently loaded mappool."""
    if len(ctx.args) != 1:
        return "Invalid syntax: !mp pick <pick>"

    if not match.pool:
        return "No pool currently loaded!"

    mods_slot = ctx.args[0]

    # separate mods & slot
    r_match = regexes.MAPPOOL_PICK.fullmatch(mods_slot)
    if not r_match:
        return "Invalid pick syntax; correct example: HD2"

    # not calling mods.filter_invalid_combos here intentionally.
    mods = Mods.from_modstr(r_match[1])
    slot = int(r_match[2])

    if (mods, slot) not in match.pool.maps:
        return f"Found no {mods_slot} pick in the pool."

    if (mods, slot) in match.bans:
        return f"{mods_slot} has been banned from being picked."

    # update match beatmap to the picked map.
    bmap = match.pool.maps[(mods, slot)]
    match.map_md5 = bmap.md5
    match.map_id = bmap.id
    match.map_name = bmap.full_name

    # TODO: some kind of abstraction allowing
    # for something like !mp pick fm.
    if match.freemods:
        # if freemods are enabled, disable them.
        match.freemods = False

        for s in match.slots:
            if s.player is not None:
                s.mods = Mods.NOMOD

    # update match mods to the picked map.
    match.mods = mods

    match.enqueue_state()

    return f"Picked {bmap.embed}. ({mods_slot})"


""" Mappool management commands
# The commands below are for event managers
# and tournament hosts/referees to help automate
# tedious processes of running tournaments.
"""


@pool_commands.add(Privileges.TOURNEY_MANAGER, aliases=["h"], hidden=True)
async def pool_help(ctx: Context) -> Optional[str]:
    """Show all documented mappool commands the player can access."""
    prefix = app.settings.COMMAND_PREFIX
    cmds = []

    for cmd in pool_commands.commands:
        if not cmd.doc or ctx.player.priv & cmd.priv != cmd.priv:
            # no doc, or insufficient permissions.
            continue

        cmds.append(f"{prefix}pool {cmd.triggers[0]}: {cmd.doc}")

    return "\n".join(cmds)


@pool_commands.add(Privileges.TOURNEY_MANAGER, aliases=["c"], hidden=True)
async def pool_create(ctx: Context) -> Optional[str]:
    """Add a new mappool to the database."""
    if len(ctx.args) != 1:
        return "Invalid syntax: !pool create <name>"

    name = ctx.args[0]

    if app.state.sessions.pools.get_by_name(name):
        return "Pool already exists by that name!"

    # insert pool into db
    await app.state.services.database.execute(
        "INSERT INTO tourney_pools "
        "(name, created_at, created_by) "
        "VALUES (:name, NOW(), :user_id)",
        {"name": name, "user_id": ctx.player.id},
    )

    # add to cache (get from sql for id & time)
    row = await app.state.services.database.fetch_one(
        "SELECT * FROM tourney_pools WHERE name = :name",
        {"name": name},
    )
    assert row is not None

    row = dict(row)  # make mutable copy

    pool_creator = await app.state.sessions.players.from_cache_or_sql(
        id=row["created_by"],
    )
    assert pool_creator is not None

    app.state.sessions.pools.append(
        MapPool(
            id=row["id"],
            name=row["name"],
            created_at=row["created_at"],
            created_by=pool_creator,
        ),
    )

    return f"{name} created."


@pool_commands.add(Privileges.TOURNEY_MANAGER, aliases=["del", "d"], hidden=True)
async def pool_delete(ctx: Context) -> Optional[str]:
    """Remove a mappool from the database."""
    if len(ctx.args) != 1:
        return "Invalid syntax: !pool delete <name>"

    name = ctx.args[0]

    pool = app.state.sessions.pools.get_by_name(name)
    if not pool:
        return "Could not find a pool by that name!"

    # delete from db
    await app.state.services.database.execute(
        "DELETE FROM tourney_pools WHERE id = :pool_id",
        {"pool_id": pool.id},
    )

    await app.state.services.database.execute(
        "DELETE FROM tourney_pool_maps WHERE pool_id = :pool_id",
        {"pool_id": pool.id},
    )

    # remove from cache
    app.state.sessions.pools.remove(pool)

    return f"{name} deleted."


@pool_commands.add(Privileges.TOURNEY_MANAGER, aliases=["a"], hidden=True)
async def pool_add(ctx: Context) -> Optional[str]:
    """Add a new map to a mappool in the database."""
    if len(ctx.args) != 2:
        return "Invalid syntax: !pool add <name> <pick>"

    if ctx.player.last_np is None or time.time() >= ctx.player.last_np["timeout"]:
        return "Please /np a map first!"

    name, mods_slot = ctx.args
    mods_slot = mods_slot.upper()  # ocd
    bmap = ctx.player.last_np["bmap"]

    # separate mods & slot
    r_match = regexes.MAPPOOL_PICK.fullmatch(mods_slot)
    if not r_match:
        return "Invalid pick syntax; correct example: HD2"

    if len(r_match[1]) % 2 != 0:
        return "Invalid mods."

    # not calling mods.filter_invalid_combos here intentionally.
    mods = Mods.from_modstr(r_match[1])
    slot = int(r_match[2])

    pool = app.state.sessions.pools.get_by_name(name)
    if not pool:
        return "Could not find a pool by that name!"

    if (mods, slot) in pool.maps:
        return f"{mods_slot} is already {pool.maps[(mods, slot)].embed}!"

    if bmap in pool.maps.values():
        return "Map is already in the pool!"

    # insert into db
    await app.state.services.database.execute(
        "INSERT INTO tourney_pool_maps "
        "(map_id, pool_id, mods, slot) "
        "VALUES (:map_id, :pool_id, :mods, :slot)",
        {"map_id": bmap.id, "pool_id": pool.id, "mods": mods, "slot": slot},
    )

    # add to cache
    pool.maps[(mods, slot)] = bmap

    return f"{bmap.embed} added to {name}."


@pool_commands.add(Privileges.TOURNEY_MANAGER, aliases=["rm", "r"], hidden=True)
async def pool_remove(ctx: Context) -> Optional[str]:
    """Remove a map from a mappool in the database."""
    if len(ctx.args) != 2:
        return "Invalid syntax: !pool remove <name> <pick>"

    name, mods_slot = ctx.args
    mods_slot = mods_slot.upper()  # ocd

    # separate mods & slot
    r_match = regexes.MAPPOOL_PICK.fullmatch(mods_slot)
    if not r_match:
        return "Invalid pick syntax; correct example: HD2"

    # not calling mods.filter_invalid_combos here intentionally.
    mods = Mods.from_modstr(r_match[1])
    slot = int(r_match[2])

    pool = app.state.sessions.pools.get_by_name(name)
    if not pool:
        return "Could not find a pool by that name!"

    if (mods, slot) not in pool.maps:
        return f"Found no {mods_slot} pick in the pool."

    # delete from db
    await app.state.services.database.execute(
        "DELETE FROM tourney_pool_maps WHERE mods = :mods AND slot = :slot",
        {"mods": mods, "slot": slot},
    )

    # remove from cache
    del pool.maps[(mods, slot)]

    return f"{mods_slot} removed from {name}."


@pool_commands.add(Privileges.TOURNEY_MANAGER, aliases=["l"], hidden=True)
async def pool_list(ctx: Context) -> Optional[str]:
    """List all existing mappools information."""
    pools = app.state.sessions.pools
    if not pools:
        return "There are currently no pools!"

    l = [f"Mappools ({len(pools)})"]

    for pool in pools:
        l.append(
            f"[{pool.created_at:%Y-%m-%d}] {pool.id}. "
            f"{pool.name}, by {pool.created_by}.",
        )

    return "\n".join(l)


@pool_commands.add(Privileges.TOURNEY_MANAGER, aliases=["i"], hidden=True)
async def pool_info(ctx: Context) -> Optional[str]:
    """Get all information for a specific mappool."""
    if len(ctx.args) != 1:
        return "Invalid syntax: !pool info <name>"

    name = ctx.args[0]

    pool = app.state.sessions.pools.get_by_name(name)
    if not pool:
        return "Could not find a pool by that name!"

    _time = pool.created_at.strftime("%H:%M:%S%p")
    _date = pool.created_at.strftime("%Y-%m-%d")
    datetime_fmt = f"Created at {_time} on {_date}"
    l = [f"{pool.id}. {pool.name}, by {pool.created_by} | {datetime_fmt}."]

    for (mods, slot), bmap in pool.maps.items():
        l.append(f"{mods!r}{slot}: {bmap.embed}")

    return "\n".join(l)


""" Clan managment commands
# The commands below are for managing bancho.py
# clans, for users, clan staff, and server staff.
"""


@clan_commands.add(Privileges.UNRESTRICTED, aliases=["h"])
async def clan_help(ctx: Context) -> Optional[str]:
    """Show all documented clan commands the player can access."""
    prefix = app.settings.COMMAND_PREFIX
    cmds = []

    for cmd in clan_commands.commands:
        if not cmd.doc or ctx.player.priv & cmd.priv != cmd.priv:
            # no doc, or insufficient permissions.
            continue

        cmds.append(f"{prefix}clan {cmd.triggers[0]}: {cmd.doc}")

    return "\n".join(cmds)


@clan_commands.add(Privileges.UNRESTRICTED, aliases=["c"])
async def clan_create(ctx: Context) -> Optional[str]:
    """Create a clan with a given tag & name."""
    if len(ctx.args) < 2:
        return "Invalid syntax: !clan create <tag> <name>"

    tag = ctx.args[0].upper()
    if not 1 <= len(tag) <= 6:
        return "Clan tag may be 1-6 characters long."

    name = " ".join(ctx.args[1:])
    if not 2 <= len(name) <= 16:
        return "Clan name may be 2-16 characters long."

    if ctx.player.clan:
        return f"You're already a member of {ctx.player.clan}!"

    if app.state.sessions.clans.get(name=name):
        return "That name has already been claimed by another clan."

    if app.state.sessions.clans.get(tag=tag):
        return "That tag has already been claimed by another clan."

    created_at = datetime.now()

    # add clan to sql
    clan = await clans_repo.create(
        name=name,
        tag=tag,
        owner=ctx.player.id,
    )

    # add clan to cache
    clan = Clan(
        id=clan["id"],
        name=name,
        tag=tag,
        created_at=created_at,
        owner_id=ctx.player.id,
    )
    app.state.sessions.clans.append(clan)

    # set owner's clan & clan priv (cache & sql)
    ctx.player.clan = clan
    ctx.player.clan_priv = ClanPrivileges.Owner

    clan.owner_id = ctx.player.id
    clan.member_ids.add(ctx.player.id)

    await players_repo.update(
        ctx.player.id,
        clan_id=clan.id,
        clan_priv=ClanPrivileges.Owner,
    )

    # announce clan creation
    announce_chan = app.state.sessions.channels["#announce"]
    if announce_chan:
        msg = f"\x01ACTION founded {clan!r}."
        announce_chan.send(msg, sender=ctx.player, to_self=True)

    return f"{clan!r} created."


@clan_commands.add(Privileges.UNRESTRICTED, aliases=["delete", "d"])
async def clan_disband(ctx: Context) -> Optional[str]:
    """Disband a clan (admins may disband others clans)."""
    if ctx.args:
        # disband a specified clan by tag
        if ctx.player not in app.state.sessions.players.staff:
            return "Only staff members may disband the clans of others."

        clan = app.state.sessions.clans.get(tag=" ".join(ctx.args).upper())
        if not clan:
            return "Could not find a clan by that tag."
    else:
        # disband the player's clan
        clan = ctx.player.clan
        if not clan:
            return "You're not a member of a clan!"

    await clans_repo.delete(clan.id)
    app.state.sessions.clans.remove(clan)

    # remove all members from the clan,
    # reset their clan privs (cache & sql).
    # NOTE: only online players need be to be uncached.
    for member_id in clan.member_ids:
        await players_repo.update(member_id, clan_id=0, clan_priv=0)

        member = app.state.sessions.players.get(id=member_id)
        if member:
            member.clan = None
            member.clan_priv = None

    # announce clan disbanding
    announce_chan = app.state.sessions.channels["#announce"]
    if announce_chan:
        msg = f"\x01ACTION disbanded {clan!r}."
        announce_chan.send(msg, sender=ctx.player, to_self=True)

    return f"{clan!r} disbanded."


@clan_commands.add(Privileges.UNRESTRICTED, aliases=["i"])
async def clan_info(ctx: Context) -> Optional[str]:
    """Lookup information of a clan by tag."""
    if not ctx.args:
        return "Invalid syntax: !clan info <tag>"

    clan = app.state.sessions.clans.get(tag=" ".join(ctx.args).upper())
    if not clan:
        return "Could not find a clan by that tag."

    msg = [f"{clan!r} | Founded {clan.created_at:%b %d, %Y}."]

    # get members privs from sql
    clan_members = await players_repo.fetch_many(clan_id=clan.id)
    for member in sorted(clan_members, key=lambda m: m["clan_priv"], reverse=True):
        priv_str = ("Member", "Officer", "Owner")[member["clan_priv"] - 1]
        msg.append(f"[{priv_str}] {member['name']}")

    return "\n".join(msg)


@clan_commands.add(Privileges.UNRESTRICTED)
async def clan_leave(ctx: Context):
    """Leaves the clan you're in."""
    if not ctx.player.clan:
        return "You're not in a clan."
    elif ctx.player.clan_priv == ClanPrivileges.Owner:
        return "You must transfer your clan's ownership before leaving it. Alternatively, you can use !clan disband."

    await ctx.player.clan.remove_member(ctx.player)
    return f"You have successfully left {ctx.player.clan!r}."


# TODO: !clan inv, !clan join, !clan leave


@clan_commands.add(Privileges.UNRESTRICTED, aliases=["l"])
async def clan_list(ctx: Context) -> Optional[str]:
    """List all existing clans' information."""
    if ctx.args:
        if len(ctx.args) != 1 or not ctx.args[0].isdecimal():
            return "Invalid syntax: !clan list (page)"
        else:
            offset = 25 * int(ctx.args[0])
    else:
        offset = 0

    total_clans = len(app.state.sessions.clans)
    if offset >= total_clans:
        return "No clans found."

    msg = [f"bancho.py clans listing ({total_clans} total)."]

    for idx, clan in enumerate(app.state.sessions.clans, offset):
        msg.append(f"{idx + 1}. {clan!r}")

    return "\n".join(msg)


class CommandResponse(TypedDict):
    resp: Optional[str]
    hidden: bool


async def process_commands(
    player: Player,
    target: Union["Channel", Player],
    msg: str,
) -> Optional[CommandResponse]:
    # response is either a CommandResponse if we hit a command,
    # or simply False if we don't have any command hits.
    start_time = clock_ns()

    prefix_len = len(app.settings.COMMAND_PREFIX)
    trigger, *args = msg[prefix_len:].strip().split(" ")

    # case-insensitive triggers
    trigger = trigger.lower()

    # check if any command sets match.
    for cmd_set in command_sets:
        if trigger == cmd_set.trigger:
            if not args:
                args = ["help"]

            trigger, *args = args  # get subcommand

            # case-insensitive triggers
            trigger = trigger.lower()

            commands = cmd_set.commands
            break
    else:
        # no set commands matched, check normal commands.
        commands = regular_commands

    for cmd in commands:
        if trigger in cmd.triggers and player.priv & cmd.priv == cmd.priv:
            # found matching trigger with sufficient privs
            try:
                res = await cmd.callback(
                    Context(
                        player=player,
                        trigger=trigger,
                        args=args,
                        recipient=target,
                    ),
                )
            except Exception:
                # print exception info to the console,
                # but do not break the player's session.
                traceback.print_exc()

                res = "An exception occurred when running the command."

            if res is not None:
                # we have a message to return, include elapsed time
                elapsed = app.logging.magnitude_fmt_time(clock_ns() - start_time)
                return {"resp": f"{res} | Elapsed: {elapsed}", "hidden": cmd.hidden}
            else:
                # no message to return
                return {"resp": None, "hidden": False}

    return None<|MERGE_RESOLUTION|>--- conflicted
+++ resolved
@@ -826,13 +826,8 @@
     if target.priv & Privileges.STAFF and not ctx.player.priv & Privileges.DEVELOPER:
         return "Only developers can manage staff members."
 
-<<<<<<< HEAD
     await t.unsilence(ctx.player, " ".join(ctx.args[1:]))
     return f"{t} was unsilenced."
-=======
-    await target.unsilence(ctx.player)
-    return f"{target} was unsilenced."
->>>>>>> 27dc9aeb
 
 
 """ Admin commands
