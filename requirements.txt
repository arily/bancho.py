-i https://pypi.org/simple
aiohttp==3.8.5; python_version >= '3.6'
aiomysql==0.2.0
aiosignal==1.3.1; python_version >= '3.7'
akatsuki-pp-py==0.9.5; python_version >= '3.7'
annotated-types==0.5.0; python_version >= '3.7'
anyio==3.7.1; python_version >= '3.7'
async-timeout==4.0.3; python_version >= '3.7'
attrs==23.1.0; python_version >= '3.7'
<<<<<<< HEAD
bcrypt==4.0.1; python_version >= '3.6'
=======
bcrypt==4.0.1
>>>>>>> 2989b19e
certifi==2023.7.22; python_version >= '3.6'
cffi==1.15.1
charset-normalizer==3.2.0; python_full_version >= '3.7.0'
click==8.1.7; python_version >= '3.7'
<<<<<<< HEAD
cryptography==41.0.3; python_version >= '3.7'
databases[mysql]==0.6.2; python_version >= '3.7'
datadog==0.47.0; python_version >= '2.7' and python_version not in '3.0, 3.1, 3.2, 3.3, 3.4, 3.5, 3.6'
fastapi==0.103.1; python_version >= '3.7'
=======
cryptography==41.0.4
databases[mysql]==0.5.5
datadog==0.47.0
exceptiongroup==1.1.3; python_version < '3.11'
fastapi==0.103.1
>>>>>>> 2989b19e
frozenlist==1.4.0; python_version >= '3.8'
greenlet==2.0.2; python_version >= '3' and platform_machine == 'aarch64' or (platform_machine == 'ppc64le' or (platform_machine == 'x86_64' or (platform_machine == 'amd64' or (platform_machine == 'AMD64' or (platform_machine == 'win32' or platform_machine == 'WIN32')))))
h11==0.14.0; python_version >= '3.7'
idna==3.4; python_version >= '3.5'
multidict==6.0.4; python_version >= '3.7'
<<<<<<< HEAD
orjson==3.9.7; python_version >= '3.7'
psutil==5.9.5; python_version >= '2.7' and python_version not in '3.0, 3.1, 3.2, 3.3'
=======
orjson==3.9.7
psutil==5.9.5
>>>>>>> 2989b19e
py3rijndael==0.3.3
pycparser==2.21
pydantic==2.3.0; python_version >= '3.7'
pydantic-core==2.6.3; python_version >= '3.7'
pymysql==1.1.0; python_version >= '3.7'
python-dotenv==1.0.0; python_version >= '3.8'
python-multipart==0.0.6; python_version >= '3.7'
pytimeparse==1.1.8
redis==5.0.0; python_version >= '3.7'
requests==2.31.0; python_version >= '3.7'
sniffio==1.3.0; python_version >= '3.7'
sqlalchemy==1.4.41; python_version >= '2.7' and python_version not in '3.0, 3.1, 3.2, 3.3, 3.4, 3.5'
starlette==0.27.0; python_version >= '3.7'
tenacity==8.2.3
timeago==1.0.16
<<<<<<< HEAD
typing-extensions==4.7.1; python_version >= '3.7'
urllib3==2.0.4; python_version >= '3.7'
uvicorn==0.23.2; python_version >= '3.8'
uvloop==0.17.0; python_version >= '3.7'
=======
typing-extensions==4.8.0; python_version >= '3.8'
urllib3==2.0.5; python_version >= '3.7'
uvicorn==0.23.2
uvloop==0.17.0
>>>>>>> 2989b19e
yarl==1.9.2; python_version >= '3.7'<|MERGE_RESOLUTION|>--- conflicted
+++ resolved
@@ -7,39 +7,23 @@
 anyio==3.7.1; python_version >= '3.7'
 async-timeout==4.0.3; python_version >= '3.7'
 attrs==23.1.0; python_version >= '3.7'
-<<<<<<< HEAD
-bcrypt==4.0.1; python_version >= '3.6'
-=======
 bcrypt==4.0.1
->>>>>>> 2989b19e
 certifi==2023.7.22; python_version >= '3.6'
 cffi==1.15.1
 charset-normalizer==3.2.0; python_full_version >= '3.7.0'
 click==8.1.7; python_version >= '3.7'
-<<<<<<< HEAD
-cryptography==41.0.3; python_version >= '3.7'
-databases[mysql]==0.6.2; python_version >= '3.7'
-datadog==0.47.0; python_version >= '2.7' and python_version not in '3.0, 3.1, 3.2, 3.3, 3.4, 3.5, 3.6'
-fastapi==0.103.1; python_version >= '3.7'
-=======
 cryptography==41.0.4
 databases[mysql]==0.5.5
 datadog==0.47.0
 exceptiongroup==1.1.3; python_version < '3.11'
 fastapi==0.103.1
->>>>>>> 2989b19e
 frozenlist==1.4.0; python_version >= '3.8'
 greenlet==2.0.2; python_version >= '3' and platform_machine == 'aarch64' or (platform_machine == 'ppc64le' or (platform_machine == 'x86_64' or (platform_machine == 'amd64' or (platform_machine == 'AMD64' or (platform_machine == 'win32' or platform_machine == 'WIN32')))))
 h11==0.14.0; python_version >= '3.7'
 idna==3.4; python_version >= '3.5'
 multidict==6.0.4; python_version >= '3.7'
-<<<<<<< HEAD
-orjson==3.9.7; python_version >= '3.7'
-psutil==5.9.5; python_version >= '2.7' and python_version not in '3.0, 3.1, 3.2, 3.3'
-=======
 orjson==3.9.7
 psutil==5.9.5
->>>>>>> 2989b19e
 py3rijndael==0.3.3
 pycparser==2.21
 pydantic==2.3.0; python_version >= '3.7'
@@ -55,15 +39,8 @@
 starlette==0.27.0; python_version >= '3.7'
 tenacity==8.2.3
 timeago==1.0.16
-<<<<<<< HEAD
-typing-extensions==4.7.1; python_version >= '3.7'
-urllib3==2.0.4; python_version >= '3.7'
-uvicorn==0.23.2; python_version >= '3.8'
-uvloop==0.17.0; python_version >= '3.7'
-=======
 typing-extensions==4.8.0; python_version >= '3.8'
 urllib3==2.0.5; python_version >= '3.7'
 uvicorn==0.23.2
 uvloop==0.17.0
->>>>>>> 2989b19e
 yarl==1.9.2; python_version >= '3.7'